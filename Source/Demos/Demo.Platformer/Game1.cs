--- conflicted
+++ resolved
@@ -30,12 +30,6 @@
 
         protected override void Initialize()
         {
-<<<<<<< HEAD
-            _entityComponentSystem = new EntityComponentSystem();
-            //_entityComponentSystem.RegisterSystem(new SpriteBatchComponentSystem(GraphicsDevice));
-            //_entityComponentSystem.RegisterSystem(new SpriteAnimatorComponentSystem());
-=======
->>>>>>> 6fa8e315
 
             base.Initialize();
         }
@@ -56,10 +50,6 @@
             // let's build our dude entity
             var entity = _entityComponentSystem.CreateEntity("dude");
             //entity.AttachComponent(new SpriteComponent(atlas[0]));
-<<<<<<< HEAD
-            //entity.AttachComponent(new SpriteAnimatorComponent(animationFactory, "idle"));
-=======
->>>>>>> 6fa8e315
             entity.Position = new Vector2(300, 300);
 
             _tiledMap = Content.Load<TiledMap>("level-1");
